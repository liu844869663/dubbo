--- conflicted
+++ resolved
@@ -25,10 +25,7 @@
 import org.apache.dubbo.config.ConfigCenterConfig;
 import org.apache.dubbo.config.ConsumerConfig;
 import org.apache.dubbo.config.MetadataReportConfig;
-<<<<<<< HEAD
-=======
 import org.apache.dubbo.config.MetricsConfig;
->>>>>>> e5ca42bc
 import org.apache.dubbo.config.ModuleConfig;
 import org.apache.dubbo.config.MonitorConfig;
 import org.apache.dubbo.config.ProtocolConfig;
@@ -101,15 +98,7 @@
 
     private static final ConfigManager CONFIG_MANAGER = new ConfigManager();
 
-<<<<<<< HEAD
-    private ApplicationConfig application;
-    private MonitorConfig monitor;
-    private ModuleConfig module;
-    private ConfigCenterConfig configCenter;
-    private MetadataReportConfig metadataReportConfig;
-=======
     private final Map<String, Map<String, AbstractConfig>> configsCache = newMap();
->>>>>>> e5ca42bc
 
     private final ReadWriteLock lock = new ReentrantReadWriteLock();
 
@@ -202,17 +191,6 @@
 
     public void addProviders(Iterable<ProviderConfig> providerConfigs) {
         providerConfigs.forEach(this::addProvider);
-    }
-
-    public Optional<MetadataReportConfig> getMetadataReportConfig() {
-        return Optional.ofNullable(metadataReportConfig);
-    }
-
-    public void setMetadataReportConfig(MetadataReportConfig metadataReportConfig) {
-        if (metadataReportConfig != null) {
-            checkDuplicate(this.metadataReportConfig, metadataReportConfig);
-            this.metadataReportConfig = metadataReportConfig;
-        }
     }
 
     public Optional<ProviderConfig> getProvider(String id) {
